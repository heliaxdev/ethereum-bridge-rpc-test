--- conflicted
+++ resolved
@@ -1,3 +1,4 @@
+mod contracts;
 mod namada_queries;
 mod types;
 
@@ -13,11 +14,6 @@
 use eyre::WrapErr;
 use crate::namada_queries::LEDGER_ADDRESS;
 
-<<<<<<< HEAD
-use self::contracts::bridge::{self, Bridge, Erc20Transfer};
-use self::contracts::governance::{self, Governance};
-=======
->>>>>>> 0f3fc819
 use self::namada_queries::{ExecuteQuery, QueryExecutor};
 
 /// Arguments to the validator set update relay call.
@@ -35,7 +31,7 @@
     /// A hash of the next set of validators' cold keys.
     next_governance_validator_set_hash: [u8; 32],
     /// The signatures over the next set of validators.
-    proof: Vec<governance::Signature>,
+    proof: Vec<Signature>,
 }
 
 /// Arguments to the validator set update relay call.
@@ -47,7 +43,7 @@
     /// Epoch
     epoch: U256,
     /// Some signatures
-    signatures: Vec<bridge::Signature>,
+    signatures: Vec<Signature>,
     /// Some transfer to Ethereum
     transfers: Vec<Erc20Transfer>,
     /// The root of the bridge pool
@@ -147,17 +143,10 @@
 
     let relay_op = governance
         .update_validators_set(
-<<<<<<< HEAD
-            governance::ValidatorSetArgs {
-                validators,
-                powers: voting_powers,
-                nonce: current_epoch,
-=======
             ValidatorSetArgs {
                 validators: bridge_validators,
                 powers: bridge_voting_powers,
                 nonce: bridge_current_epoch,
->>>>>>> 0f3fc819
             },
             next_bridge_validator_set_hash,
             next_governance_validator_set_hash,
